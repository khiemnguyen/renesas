#ifndef __PERF_CALLCHAIN_H
#define __PERF_CALLCHAIN_H

#include "../perf.h"
#include <linux/list.h>
#include <linux/rbtree.h>
#include "event.h"
#include "symbol.h"

enum chain_mode {
	CHAIN_NONE,
	CHAIN_FLAT,
	CHAIN_GRAPH_ABS,
	CHAIN_GRAPH_REL
};

struct callchain_node {
	struct callchain_node	*parent;
	struct list_head	brothers;
	struct list_head	children;
	struct list_head	val;
	struct rb_node		rb_node; /* to sort nodes in an rbtree */
	struct rb_root		rb_root; /* sorted tree of children */
	unsigned int		val_nr;
	u64			hit;
	u64			children_hit;
};

struct callchain_root {
	u64			max_depth;
	struct callchain_node	node;
};

struct callchain_param;

typedef void (*sort_chain_func_t)(struct rb_root *, struct callchain_root *,
				 u64, struct callchain_param *);

struct callchain_param {
	enum chain_mode 	mode;
	u32			print_limit;
	double			min_percent;
	sort_chain_func_t	sort;
};

struct callchain_list {
	u64			ip;
	struct map_symbol	ms;
	struct list_head	list;
};

static inline void callchain_init(struct callchain_root *root)
{
	INIT_LIST_HEAD(&root->node.brothers);
	INIT_LIST_HEAD(&root->node.children);
	INIT_LIST_HEAD(&root->node.val);

<<<<<<< HEAD
	root->node.parent = NULL;
	root->node.hit = 0;
	root->max_depth = 0;
=======
	node->children_hit = 0;
	node->parent = NULL;
	node->hit = 0;
>>>>>>> 5225c458
}

static inline u64 cumul_hits(struct callchain_node *node)
{
	return node->hit + node->children_hit;
}

int register_callchain_param(struct callchain_param *param);
int callchain_append(struct callchain_root *root, struct ip_callchain *chain,
		     struct map_symbol *syms, u64 period);
int callchain_merge(struct callchain_root *dst, struct callchain_root *src);

bool ip_callchain__valid(struct ip_callchain *chain, const event_t *event);
#endif	/* __PERF_CALLCHAIN_H */<|MERGE_RESOLUTION|>--- conflicted
+++ resolved
@@ -55,15 +55,10 @@
 	INIT_LIST_HEAD(&root->node.children);
 	INIT_LIST_HEAD(&root->node.val);
 
-<<<<<<< HEAD
 	root->node.parent = NULL;
 	root->node.hit = 0;
+	root->node.children_hit = 0;
 	root->max_depth = 0;
-=======
-	node->children_hit = 0;
-	node->parent = NULL;
-	node->hit = 0;
->>>>>>> 5225c458
 }
 
 static inline u64 cumul_hits(struct callchain_node *node)
