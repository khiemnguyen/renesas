--- conflicted
+++ resolved
@@ -188,21 +188,12 @@
 static ssize_t nfs_direct_wait(struct nfs_direct_req *dreq)
 {
 	ssize_t result = -EIOCBQUEUED;
-	struct rpc_clnt *clnt;
-	sigset_t oldset;
 
 	/* Async requests don't wait here */
 	if (dreq->iocb)
 		goto out;
 
-<<<<<<< HEAD
-	clnt = NFS_CLIENT(dreq->inode);
-	rpc_clnt_sigmask(clnt, &oldset);
-	result = wait_for_completion_interruptible(&dreq->completion);
-	rpc_clnt_sigunmask(clnt, &oldset);
-=======
 	result = wait_for_completion_killable(&dreq->completion);
->>>>>>> 2dfe485a
 
 	if (!result)
 		result = dreq->error;
