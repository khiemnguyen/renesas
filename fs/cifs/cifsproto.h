--- conflicted
+++ resolved
@@ -112,14 +112,9 @@
 extern int cifs_get_inode_info_unix(struct inode **pinode,
 			const unsigned char *search_path,
 			struct super_block *sb, int xid);
-<<<<<<< HEAD
-extern void acl_to_uid_mode(struct cifs_sb_info *cifs_sb, struct inode *inode,
-			    const char *path, const __u16 *pfid);
-=======
 extern void cifs_acl_to_fattr(struct cifs_sb_info *cifs_sb,
 			      struct cifs_fattr *fattr, struct inode *inode,
 			      const char *path, const __u16 *pfid);
->>>>>>> 80ffb3cc
 extern int mode_to_acl(struct inode *inode, const char *path, __u64);
 
 extern int cifs_mount(struct super_block *, struct cifs_sb_info *, char *,
