--- conflicted
+++ resolved
@@ -226,12 +226,7 @@
 			       dev_name(&pdev->dev), hw);
 	if (ret) {
 		dev_err(&pdev->dev, "Can't request IRQ\n");
-<<<<<<< HEAD
-		clk_put(hw->spi_clk);
 		goto err_out;
-=======
-		goto clk_out;
->>>>>>> 0158026c
 	}
 
 	ret = spi_register_master(master);
