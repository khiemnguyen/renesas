--- conflicted
+++ resolved
@@ -572,14 +572,9 @@
 
 MACHINE_START(OMAP_OSK, "TI-OSK")
 	/* Maintainer: Dirk Behme <dirk.behme@de.bosch.com> */
-<<<<<<< HEAD
-	.boot_params	= 0x10000100,
+	.atag_offset	= 0x100,
 	.map_io		= omap16xx_map_io,
 	.init_early	= omap1_init_early,
-=======
-	.atag_offset	= 0x100,
-	.map_io		= osk_map_io,
->>>>>>> 0cdc8b92
 	.reserve	= omap_reserve,
 	.init_irq	= omap1_init_irq,
 	.init_machine	= osk_init,
